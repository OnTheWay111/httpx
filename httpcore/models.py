--- conflicted
+++ resolved
@@ -981,11 +981,7 @@
             args.append(path)
         self.jar.clear(*args)
 
-<<<<<<< HEAD
-    def update(self, cookies: CookieTypes) -> None:  # type: ignore
-=======
     def update(self, cookies: CookieTypes = None) -> None:  # type: ignore
->>>>>>> c6287ed7
         cookies = Cookies(cookies)
         for cookie in cookies.jar:
             self.jar.set_cookie(cookie)
